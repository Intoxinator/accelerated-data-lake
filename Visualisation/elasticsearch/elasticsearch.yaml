AWSTemplateFormatVersion: 2010-09-09
Description: 'DataLake Elasticsearch Visualisation'
Parameters:
  EnvironmentPrefix:
    Type: String
    Description: Enter an environment prefix for the elasticsearch domain ([a-z][a-z0-9-]+)
    MinLength: 3
    MaxLength: 19
    AllowedPattern: "[a-z][a-z0-9-]+"
  ElasticSearchInstanceCount:
    Description: Elastic Search Instance Count
    Type: Number
    Default: 1
  ElasticSearchMasterInstanceCount:
    Description: Elastic Search Master Instance Count
    Type: Number
    Default: 0
  ElasticSearchInstanceType:
    Description: Elastic Search Instance Type
    Type: String
    Default: t2.medium.elasticsearch
  ElasticSearchMasterInstanceType:
    Description: Elastic Search Master Instance Type
    Type: String
    Default: t2.small.elasticsearch
  ElasticSearchDiskSpace:
    Description: Elastic Search Disk Space
    Type: Number
    Default: 10
  ZoneAwarenessEnabled:
    Description: Elasticsearch zone awareness enabled
    Type: String
    Default: false
    AllowedValues: [true, false]
  DedicatedMasterEnabled:
    Description: Elasticsearch installation has dedicated masters instances
    Type: String
    Default: false
    AllowedValues: [true, false]
  AllowExplicitIndex:
    Description: Elasticsearch allows explicit indexes
    Type: String
    Default: true # This is set to true as dataCatalog lambda requires it
    AllowedValues: [true, false]
  IpAddresses:
    Description: The IP address / CIDR range allowed access to kibana url
    Type: List<String>
    Default: '54.240.193.0/24,203.9.185.243/32,13.237.104.186'
Conditions:
  HasDedicatedMasterNodes: !Equals [!Ref DedicatedMasterEnabled, true]    
Resources:
  DataLakeElasticsearchDomain:
    Type: 'AWS::Elasticsearch::Domain'
    Properties:
      DomainName: !Sub "${EnvironmentPrefix}datalake" 
      ElasticsearchVersion: '6.3'
      ElasticsearchClusterConfig:
        DedicatedMasterEnabled: !Ref DedicatedMasterEnabled
        ZoneAwarenessEnabled: !Ref ZoneAwarenessEnabled
        InstanceType: !Ref ElasticSearchInstanceType
        InstanceCount: !Ref ElasticSearchInstanceCount
        DedicatedMasterType: !If [HasDedicatedMasterNodes, !Ref ElasticSearchMasterInstanceType, !Ref 'AWS::NoValue'] 
        DedicatedMasterCount: !If [HasDedicatedMasterNodes, !Ref ElasticSearchMasterInstanceCount, !Ref 'AWS::NoValue'] 
      EBSOptions:
        EBSEnabled: true
        Iops: 0
        VolumeSize: !Ref ElasticSearchDiskSpace
        VolumeType: gp2
      SnapshotOptions:
        AutomatedSnapshotStartHour: '0'
      AccessPolicies:
        Version: 2012-10-17
        Statement:
        - Effect: Allow
          Principal:
            AWS: "*"
          Action:
          - es:*
          Condition:
            IpAddress:
<<<<<<< HEAD
              aws:SourceIp: !Ref IpAddresses
=======
              aws:SourceIp:
              - !Ref IpAddress
>>>>>>> 2be5c957
      AdvancedOptions:
        rest.action.multi.allow_explicit_index: !Ref AllowExplicitIndex
  ElasticsearchCloudWatchDashboard:
    Type: "AWS::CloudWatch::Dashboard"
    Properties:
      DashboardName: !Sub "${EnvironmentPrefix}datalake-elasticsearch-dashboard"                    
      DashboardBody: !Sub >
        {
            "widgets": [
                {
                    "type": "metric",
                    "x": 0,
                    "y": 0,
                    "width": 21,
                    "height": 6,
                    "properties": {
                        "view": "timeSeries",
                        "stacked": false,
                        "metrics": [
                            [ "AWS/ES", "CPUUtilization", "DomainName", "${DataLakeElasticsearchDomain}", "ClientId", "${AWS::AccountId}" ],
                            [ ".", "MasterCPUUtilization", ".", ".", ".", "." ],
                            [ ".", "JVMMemoryPressure", ".", ".", ".", "." ],
                            [ ".", "MasterJVMMemoryPressure", ".", ".", ".", "." ]
                        ],
                        "region": "${AWS::Region}",
                        "period": 300,
                        "title": "CPU and JVM Memory Pressure - master and instances"
                    }
                },
                {
                    "type": "metric",
                    "x": 0,
                    "y": 12,
                    "width": 21,
                    "height": 6,
                    "properties": {
                        "view": "timeSeries",
                        "stacked": false,
                        "metrics": [
                            [ "AWS/ES", "ClusterStatus.green", "DomainName", "${DataLakeElasticsearchDomain}", "ClientId", "${AWS::AccountId}", { "color": "#2ca02c" } ],
                            [ ".", "ClusterStatus.yellow", ".", ".", ".", ".", { "color": "#ffff00" } ],
                            [ ".", "ClusterStatus.red", ".", ".", ".", ".", { "color": "#ff0000" } ]
                        ],
                        "region": "${AWS::Region}",
                        "title": "ClusterStatus"
                    }
                },
                {
                    "type": "metric",
                    "x": 0,
                    "y": 18,
                    "width": 21,
                    "height": 6,
                    "properties": {
                        "view": "timeSeries",
                        "stacked": false,
                        "metrics": [
                            [ "AWS/ES", "ClusterUsedSpace", "DomainName", "${DataLakeElasticsearchDomain}", "ClientId", "${AWS::AccountId}" ]
                        ],
                        "region": "${AWS::Region}",
                        "title": "ClusterUsedSpace (Total space in MB)"
                    }
                },
                {
                    "type": "metric",
                    "x": 0,
                    "y": 24,
                    "width": 21,
                    "height": 6,
                    "properties": {
                        "view": "timeSeries",
                        "stacked": false,
                        "metrics": [
                            [ "AWS/ES", "FreeStorageSpace", "DomainName", "${DataLakeElasticsearchDomain}", "ClientId", "${AWS::AccountId}" ]
                        ],
                        "region": "${AWS::Region}",
                        "title": "FreeStorageSpace (The minimum free space in MB for all data nodes in the cluster)"
                    }
                },
                {
                    "type": "metric",
                    "x": 0,
                    "y": 30,
                    "width": 21,
                    "height": 6,
                    "properties": {
                        "view": "timeSeries",
                        "stacked": false,
                        "metrics": [
                            [ "AWS/ES", "ReadLatency", "DomainName", "${DataLakeElasticsearchDomain}", "ClientId", "${AWS::AccountId}" ]
                        ],
                        "region": "${AWS::Region}",
                        "title": "ReadLatency",
                        "period": 300
                    }
                },
                {
                    "type": "metric",
                    "x": 0,
                    "y": 36,
                    "width": 21,
                    "height": 6,
                    "properties": {
                        "view": "timeSeries",
                        "stacked": false,
                        "metrics": [
                            [ "AWS/ES", "WriteLatency", "DomainName", "${DataLakeElasticsearchDomain}", "ClientId", "${AWS::AccountId}" ]
                        ],
                        "region": "${AWS::Region}"
                    }
                },
                {
                    "type": "metric",
                    "x": 0,
                    "y": 6,
                    "width": 21,
                    "height": 6,
                    "properties": {
                        "view": "timeSeries",
                        "stacked": false,
                        "metrics": [
                            [ "AWS/ES", "MasterReachableFromNode", "DomainName", "${DataLakeElasticsearchDomain}", "ClientId", "${AWS::AccountId}" ]
                        ],
                        "region": "${AWS::Region}"
                    }
                },
                {
                    "type": "metric",
                    "x": 0,
                    "y": 42,
                    "width": 21,
                    "height": 6,
                    "properties": {
                        "view": "timeSeries",
                        "stacked": false,
                        "metrics": [
                            [ "AWS/ES", "SearchableDocuments", "DomainName", "${DataLakeElasticsearchDomain}", "ClientId", "${AWS::AccountId}", { "stat": "Average" } ]
                        ],
                        "region": "${AWS::Region}",
                        "period": 300
                    }
                },
                {
                    "type": "metric",
                    "x": 0,
                    "y": 48,
                    "width": 21,
                    "height": 6,
                    "properties": {
                        "view": "timeSeries",
                        "stacked": false,
                        "metrics": [
                            [ "AWS/ES", "KibanaHealthyNodes", "DomainName", "${DataLakeElasticsearchDomain}", "ClientId", "${AWS::AccountId}" ],
                            [ ".", "Nodes", ".", ".", ".", "." ]
                        ],
                        "region": "${AWS::Region}"
                    }
                }
            ]
          }

Outputs:
  ElasticSearchDomainEndpoint:
    Description: The endpoint of the elasticsearch domain
    Value: !GetAtt DataLakeElasticsearchDomain.DomainEndpoint
    Export:
      Name: !Sub "${EnvironmentPrefix}DataLake-ElasticSearchDomainEndpoint"              

  ElasticSearchDomainARN:
    Description: The arn of the elasticsearch domain
    Value: !GetAtt DataLakeElasticsearchDomain.DomainArn
    Export:
      Name: !Sub "${EnvironmentPrefix}DataLake-ElasticSearchDomainArn"                    <|MERGE_RESOLUTION|>--- conflicted
+++ resolved
@@ -78,12 +78,7 @@
           - es:*
           Condition:
             IpAddress:
-<<<<<<< HEAD
               aws:SourceIp: !Ref IpAddresses
-=======
-              aws:SourceIp:
-              - !Ref IpAddress
->>>>>>> 2be5c957
       AdvancedOptions:
         rest.action.multi.allow_explicit_index: !Ref AllowExplicitIndex
   ElasticsearchCloudWatchDashboard:
