import csv
import json
import re
import traceback

import boto3
from jsonschema import validate
from jsonschema.exceptions import ValidationError

import csvvalidator


class VerifyFileSchemaException(Exception):
    pass


s3 = boto3.resource('s3')


def lambda_handler(event, context):
    '''
    lambda_handler Top level lambda handler ensuring all exceptions
    are caught and logged.

    :param event: AWS Lambda uses this to pass in event data.
    :type event: Python type - Dict / list / int / string / float / None
    :param context: AWS Lambda uses this to pass in runtime information.
    :type context: LambdaContext
    :return: The event object passed into the method
    :rtype: Python type - Dict / list / int / string / float / None
    :raises VerifyFileSchemaException: On any error or exception
    '''
    try:
        return _verify_file_schema(event, context)
    except VerifyFileSchemaException:
        raise
    except Exception as e:
        traceback.print_exc()
        raise VerifyFileSchemaException(e)


def _verify_file_schema(event, context):
    '''
    verify_file_schema Verifies the schema of the new file if schema
    and format information has been added to the data source config.

    :param event: AWS Lambda uses this to pass in event data.
    :type event: Python type - Dict / list / int / string / float / None
    :param context: AWS Lambda uses this to pass in runtime information.
    :type context: LambdaContext
    :return: The event object passed into the method
    :rtype: Python type - Dict / list / int / string / float / None
    :raises VerifyFileSchemaException: When insufficient config information
    '''
    bucket = event['fileDetails']['bucket']
    key = event['fileDetails']['key']
    file_settings = event['fileSettings']
    file_type = event["fileType"]

    if 'schema' in event and event['schema'] is not None:
        if 'fileFormat' in file_settings:
            file_content = _load_object_content(bucket, key)
            if file_settings['fileFormat'] == 'json':
                _verify_json_schema(file_content, event['schema'])
            elif file_settings['fileFormat'] == 'csv':
                _verify_csv_schema(file_content, ',', event['schema'])
            elif file_settings['fileFormat'] == 'tsv':
                _verify_csv_schema(file_content, '\t', event['schema'])
            else:
                raise VerifyFileSchemaException(
                    "Filetype: {} has a defined schema but no "
                    " file format specified".format(file_type))
        else:
            print("Filetype: {} has no defined fileFormat so no "
                  " verification will take place.".format(file_type))
    else:
        print("Filetype: {} has no defined schema so no "
              " verification will take place.".format(file_type))

    return event


def _verify_json_schema(file_content, schema):
    '''
    _verify_json_schema Verifies the schema of json data. The while loop
    is present to allow json documents batched into the same file by firehose
    to be processed and verified.

    :param file_content: The content of the file
    :type file_content: Python String
    :param schema: The jsonschema we are expecting
    :type schema: Python String
    :raises Exception: When file_content schema is incorrect
    '''
    decoder = json.JSONDecoder()
    start_position = 0
    while True:
        match = re.search('[{\[]', file_content[start_position:])
        if not match:
            break
        start_position = match.start() + start_position

        json_object, end_position = decoder.raw_decode(
            file_content[start_position:])

        try:
            validate(json_object, schema)
        except ValidationError as ve:
            raise VerifyFileSchemaException(ve.message[:10240])

        start_position = start_position + end_position


<<<<<<< HEAD
def _verify_csv_schema(file_content, separator, schema):
=======
def _verify_csv_schema(file_content, schema):
    '''
    _verify_csv_schema Verifies the schema of csv data. Only required
    column names are confirmed

    :param file_content: The content of the file
    :type file_content: Python String
    :param schema: The csv schema we are expecting
    :type schema: Python String
    :raises Exception: When file_content schema is incorrect
    '''
>>>>>>> 2be5c957
    file_content_lines = file_content.splitlines()
    csv_reader = csv.reader(file_content_lines, delimiter=separator)

    field_names = []
    schema_properties = schema['properties']
    for prop in schema_properties:
        field_names.append(prop['field'])

    # field_names = tuple(schema['properties'])

    validator = csvvalidator.CSVValidator(tuple(field_names))
    validator.add_header_check('EX1', 'bad header')

    for prop in schema_properties:
        prop_field = prop['field']
        prop_type = prop['type']
        if prop_type == 'int':
            validator.add_value_check(prop_field, int, 'EX_INT', prop_field + ' must be an integer')
        elif prop_type == 'string':
            validator.add_value_check(prop_field, str, 'EX_STR', prop_field + ' must be a string')
        elif prop_type == 'enum':
            enum_values = tuple(prop['values'])
            validator.add_value_check(prop_field, csvvalidator.enumeration(enum_values), 'EX_ENUM', prop_field + ' must have value from enum')

    problems = validator.validate(csv_reader)

    if len(problems) > 0:
        raise VerifyFileSchemaException(str(problems))


def _load_object_content(bucket, key):
    '''
    load_object_content Loads the given object (identified by
    bucket and key) from S3

    :param bucket:  The S3 bucket name
    :type bucket: Python String
    :param key: The S3 object key
    :type key: Python String
    :return: Contents of S3 object as a string
    :rtype: Python String
    '''
    s3_object = s3.Object(bucket, key)
    return s3_object.get()["Body"].read().decode('utf-8')<|MERGE_RESOLUTION|>--- conflicted
+++ resolved
@@ -111,21 +111,19 @@
         start_position = start_position + end_position
 
 
-<<<<<<< HEAD
 def _verify_csv_schema(file_content, separator, schema):
-=======
-def _verify_csv_schema(file_content, schema):
     '''
     _verify_csv_schema Verifies the schema of csv data. Only required
     column names are confirmed
 
     :param file_content: The content of the file
     :type file_content: Python String
+    :param separator: The delimeter character used in the file
+    :type separator: Python Character
     :param schema: The csv schema we are expecting
     :type schema: Python String
     :raises Exception: When file_content schema is incorrect
     '''
->>>>>>> 2be5c957
     file_content_lines = file_content.splitlines()
     csv_reader = csv.reader(file_content_lines, delimiter=separator)
 
